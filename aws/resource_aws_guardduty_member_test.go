--- conflicted
+++ resolved
@@ -10,20 +10,14 @@
 	"github.com/hashicorp/terraform/helper/resource"
 	"github.com/hashicorp/terraform/terraform"
 	"regexp"
-<<<<<<< HEAD
-=======
 	"strconv"
->>>>>>> ebb361d4
 )
 
 func testAccAwsGuardDutyMember_basic(t *testing.T) {
 	resourceName := "aws_guardduty_member.test"
 	accountID := "111111111111"
 	email := "required@example.com"
-<<<<<<< HEAD
-	invite := "true"
-=======
->>>>>>> ebb361d4
+	invite := true
 	invitationMessage := "inviting"
 
 	resource.Test(t, resource.TestCase{
@@ -59,7 +53,7 @@
 					resource.TestCheckResourceAttr(resourceName, "account_id", accountID),
 					resource.TestCheckResourceAttrSet(resourceName, "detector_id"),
 					resource.TestCheckResourceAttr(resourceName, "email", email),
-					resource.TestCheckResourceAttr(resourceName, "invite", invite),
+					resource.TestCheckResourceAttr(resourceName, "invite", strconv.FormatBool(invite)),
 					resource.TestCheckResourceAttr(resourceName, "invitation_message", invitationMessage),
 				),
 			},
@@ -98,11 +92,7 @@
 		CheckDestroy: testAccCheckAwsGuardDutyMemberDestroy,
 		Steps: []resource.TestStep{
 			{
-<<<<<<< HEAD
-				Config:      testAccGuardDutyMemberConfig_basic2("111111111111", rEmail, "test", "true"),
-=======
 				Config:      testAccGuardDutyMemberConfig_basic2("111111111111", rEmail, "test", true),
->>>>>>> ebb361d4
 				ExpectError: regexp.MustCompile("Expected member to be invited but was in state: EmailVerificationFailed"),
 			},
 		},
@@ -188,11 +178,7 @@
 `, testAccGuardDutyDetectorConfig_basic1, accountID, email)
 }
 
-<<<<<<< HEAD
-func testAccGuardDutyMemberConfig_basic2(accountID, email, invite, invitationMessage string) string {
-=======
 func testAccGuardDutyMemberConfig_basic2(accountID, email, invitationMessage string, invite bool) string {
->>>>>>> ebb361d4
 	return fmt.Sprintf(`
 %[1]s
 
@@ -203,9 +189,5 @@
   invite      = "%[4]s"
   invite      = "%[5]s"
 }
-<<<<<<< HEAD
-`, testAccGuardDutyDetectorConfig_basic1, accountID, email, invite, invitationMessage)
-=======
 `, testAccGuardDutyDetectorConfig_basic1, accountID, email, strconv.FormatBool(invite), invitationMessage)
->>>>>>> ebb361d4
 }